import { deleteNode } from '@/editor/utils/delete-node';
import { isTextSelected } from '@/editor/utils/is-text-selected';
import { BubbleMenu, findChildren } from '@tiptap/react';
import { ChevronUp, Trash } from 'lucide-react';
import { useCallback } from 'react';
import { sticky } from 'tippy.js';
import { getRenderContainer } from '../../utils/get-render-container';
import { AlignmentSwitch } from '../alignment-switch';
import { BaseButton } from '../base-button';
import { BubbleMenuButton } from '../bubble-menu-button';
import { ColumnsBubbleMenuContent } from '../column-menu/columns-bubble-menu-content';
import { BorderColor } from '../icons/border-color';
import { MarginIcon } from '../icons/margin-icon';
import { PaddingIcon } from '../icons/padding-icon';
import { Popover, PopoverContent, PopoverTrigger } from '../popover';
import { ShowPopover } from '../show-popover';
import { EditorBubbleMenuProps } from '../text-menu/text-bubble-menu';
import { ColorPicker } from '../ui/color-picker';
import { Divider } from '../ui/divider';
import { Select } from '../ui/select';
import { TooltipProvider } from '../ui/tooltip';
import { useSectionState } from './use-section-state';
import { getClosestNodeByName } from '@/editor/utils/columns';

export function SectionBubbleMenu(props: EditorBubbleMenuProps) {
  const { appendTo, editor } = props;
  if (!editor) {
    return null;
  }

  const getReferenceClientRect = useCallback(() => {
    const renderContainer = getRenderContainer(editor!, 'section');
    const rect =
      renderContainer?.getBoundingClientRect() ||
      new DOMRect(-1000, -1000, 0, 0);

    return rect;
  }, [editor]);

  const bubbleMenuProps: EditorBubbleMenuProps = {
    ...props,
    ...(appendTo ? { appendTo: appendTo.current } : {}),
    shouldShow: ({ editor }) => {
      const activeSectionNode = getClosestNodeByName(editor, 'section');
      const repeatNodeChildren = activeSectionNode
        ? findChildren(activeSectionNode?.node, (node) => {
            return node.type.name === 'repeat';
          })?.[0]
        : null;
      const hasActiveRepeatNodeChildren =
        repeatNodeChildren && editor.isActive('repeat');

<<<<<<< HEAD
      if (isTextSelected(editor) || hasActiveRepeatNodeChildren) {
=======
      if (
        isTextSelected(editor) ||
        hasActiveForNodeChildren ||
        !editor.isEditable
      ) {
>>>>>>> d5423ccf
        return false;
      }

      return editor.isActive('section');
    },
    tippyOptions: {
      offset: [0, 8],
      popperOptions: {
        modifiers: [{ name: 'flip', enabled: false }],
      },
      getReferenceClientRect,
      appendTo: () => appendTo?.current,
      plugins: [sticky],
      sticky: 'popper',
      maxWidth: 'auto',
    },
    pluginKey: 'sectionBubbleMenu',
  };

  const state = useSectionState(editor);

  const borderRadiusOptions = [
    { value: '0', label: 'Sharp' },
    { value: '6', label: 'Smooth' },
    { value: '9999', label: 'Round' },
  ];

  return (
    <BubbleMenu
      {...bubbleMenuProps}
      className="mly-flex mly-items-stretch mly-rounded-lg mly-border mly-border-slate-200 mly-bg-white mly-p-0.5 mly-shadow-md"
    >
      <TooltipProvider>
        <AlignmentSwitch
          alignment={state.currentAlignment}
          onAlignmentChange={(alignment) => {
            editor?.commands?.updateSection({
              align: alignment,
            });
          }}
        />

        <Divider />

        <div className="mly-flex mly-space-x-0.5">
          <Select
            label="Border Radius"
            value={String(state.currentBorderRadius)}
            options={borderRadiusOptions}
            onValueChange={(value) => {
              editor?.commands?.updateSection({
                borderRadius: Number(value),
              });
            }}
            tooltip="Border Radius"
            className="mly-capitalize"
          />

          <Select
            label="Border Width"
            value={String(state.currentBorderWidth)}
            options={[
              { value: '0', label: 'None' },
              { value: '1', label: 'Thin' },
              { value: '2', label: 'Medium' },
              { value: '3', label: 'Thick' },
            ]}
            onValueChange={(value) => {
              editor?.commands?.updateSection({
                borderWidth: Number(value),
              });
            }}
            tooltip="Border Width"
            className="mly-capitalize"
          />
        </div>

        <Divider />

        <Select
          icon={MarginIcon}
          iconClassName="mly-stroke-[1.2] mly-size-3.5"
          label="Margin"
          value={String(state.currentMarginTop)}
          options={[
            { value: '0', label: 'None' },
            { value: '4', label: 'Small' },
            { value: '8', label: 'Medium' },
            { value: '12', label: 'Large' },
          ]}
          onValueChange={(_value) => {
            const value = Number(_value);
            editor?.commands?.updateSection({
              marginTop: value,
              marginRight: value,
              marginBottom: value,
              marginLeft: value,
            });
          }}
          tooltip="Margin"
          className="mly-capitalize"
        />

        <Divider />

        <Select
          icon={PaddingIcon}
          iconClassName="mly-stroke-[1]"
          label="Padding"
          value={String(state.currentPaddingTop)}
          options={[
            { value: '0', label: 'None' },
            { value: '4', label: 'Small' },
            { value: '8', label: 'Medium' },
            { value: '12', label: 'Large' },
          ]}
          onValueChange={(_value) => {
            const value = Number(_value);
            editor?.commands?.updateSection({
              paddingTop: value,
              paddingRight: value,
              paddingBottom: value,
              paddingLeft: value,
            });
          }}
          tooltip="Padding"
          className="mly-capitalize"
        />

        <Divider />

        <div className="mly-flex mly-space-x-0.5">
          <ColorPicker
            color={state.currentBorderColor}
            onColorChange={(color) => {
              editor?.commands?.updateSection({
                borderColor: color,
              });
            }}
            tooltip="Border Color"
          >
            <BaseButton
              variant="ghost"
              className="!mly-size-7 mly-shrink-0"
              size="sm"
              type="button"
            >
              <BorderColor
                className="mly-size-3 mly-shrink-0"
                topBarClassName="mly-stroke-midnight-gray"
                style={{
                  color: state.currentBorderColor,
                }}
              />
            </BaseButton>
          </ColorPicker>
          <ColorPicker
            color={state.currentBackgroundColor}
            onColorChange={(color) => {
              editor?.commands?.updateSection({
                backgroundColor: color,
              });
            }}
            backgroundColor={state.currentBackgroundColor}
            tooltip="Background Color"
            className="mly-rounded-full mly-border-[1.5px] mly-border-white mly-shadow"
          />
        </div>

        <Divider />

        <BubbleMenuButton
          icon={Trash}
          tooltip="Delete Section"
          command={() => {
            deleteNode(editor, 'section');
          }}
        />

        <Divider />

        <ShowPopover
          showIfKey={state.currentShowIfKey}
          onShowIfKeyValueChange={(value) => {
            editor.commands.updateSection({
              showIfKey: value,
            });
          }}
          editor={editor}
        />

        {state.isColumnsActive && (
          <>
            <Divider />
            <Popover>
              <PopoverTrigger className="mly-flex mly-items-center mly-gap-1 mly-rounded-md mly-px-1.5 mly-text-sm data-[state=open]:mly-bg-soft-gray hover:mly-bg-soft-gray">
                Column
                <ChevronUp className="mly-h-3 mly-w-3" />
              </PopoverTrigger>
              <PopoverContent
                className="mly-w-max mly-rounded-lg !mly-p-0.5"
                side="top"
                sideOffset={8}
                align="end"
                onOpenAutoFocus={(e) => {
                  e.preventDefault();
                }}
                onCloseAutoFocus={(e) => {
                  e.preventDefault();
                }}
              >
                <ColumnsBubbleMenuContent editor={editor} />
              </PopoverContent>
            </Popover>
          </>
        )}
      </TooltipProvider>
    </BubbleMenu>
  );
}<|MERGE_RESOLUTION|>--- conflicted
+++ resolved
@@ -50,15 +50,11 @@
       const hasActiveRepeatNodeChildren =
         repeatNodeChildren && editor.isActive('repeat');
 
-<<<<<<< HEAD
-      if (isTextSelected(editor) || hasActiveRepeatNodeChildren) {
-=======
       if (
         isTextSelected(editor) ||
-        hasActiveForNodeChildren ||
+        hasActiveRepeatNodeChildren ||
         !editor.isEditable
       ) {
->>>>>>> d5423ccf
         return false;
       }
 
