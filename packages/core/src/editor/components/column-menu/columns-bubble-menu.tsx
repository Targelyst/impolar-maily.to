--- conflicted
+++ resolved
@@ -28,12 +28,8 @@
       if (
         isTextSelected(editor) ||
         editor.isActive('section') ||
-<<<<<<< HEAD
-        editor.isActive('repeat')
-=======
-        editor.isActive('for') ||
+        editor.isActive('repeat') ||
         !editor.isEditable
->>>>>>> d5423ccf
       ) {
         return false;
       }
