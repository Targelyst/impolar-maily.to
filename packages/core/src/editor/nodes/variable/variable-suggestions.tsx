import { DEFAULT_TRIGGER_SUGGESTION_CHAR, Variables } from '@/editor/provider';
import { cn } from '@/editor/utils/classname';
import { ReactRenderer } from '@tiptap/react';
import { SuggestionOptions } from '@tiptap/suggestion';
import { ArrowDown, ArrowUp, Braces, CornerDownLeft } from 'lucide-react';
import {
  forwardRef,
  useEffect,
  useImperativeHandle,
  useState,
  useRef,
} from 'react';
import tippy, { GetReferenceClientRect } from 'tippy.js';

export const VariableList = forwardRef((props: any, ref) => {
  const { items = [] } = props;

  const [selectedIndex, setSelectedIndex] = useState(0);
  const scrollContainerRef = useRef<HTMLDivElement>(null);
  const itemRefs = useRef<(HTMLButtonElement | null)[]>([]);

  const selectItem = (index: number) => {
    const item = props.items[index];
    if (!item) {
      return;
    }

    props.command({ id: item });
  };

  const scrollSelectedIntoView = (index: number) => {
    const container = scrollContainerRef.current;
    const selectedItem = itemRefs.current[index];

    if (!container || !selectedItem) {
      return;
    }

    const containerRect = container.getBoundingClientRect();
    const itemRect = selectedItem.getBoundingClientRect();

    const padding = 4;
    if (itemRect.bottom > containerRect.bottom) {
      // Scroll down if item is below viewport
      container.scrollTop += itemRect.bottom - containerRect.bottom + padding;
    } else if (itemRect.top < containerRect.top) {
      // Scroll up if item is above viewport
      container.scrollTop += itemRect.top - containerRect.top - padding;
    }
  };

  useEffect(() => {
    setSelectedIndex(0);
    // Reset scroll position when items change
    if (scrollContainerRef.current) {
      scrollContainerRef.current.scrollTop = 0;
    }
    // Reset item refs array
    itemRefs.current = props.items.map(() => null);
  }, [props.items]);

  useEffect(() => {
    scrollSelectedIntoView(selectedIndex);
  }, [selectedIndex]);

  useImperativeHandle(ref, () => ({
    onKeyDown: ({ event }: { event: KeyboardEvent }) => {
      if (event.key === 'ArrowUp') {
        event.preventDefault();
        setSelectedIndex((selectedIndex + items.length - 1) % items.length);
        return true;
      }

      if (event.key === 'ArrowDown') {
        event.preventDefault();
        setSelectedIndex((selectedIndex + 1) % items.length);
        return true;
      }

      if (event.key === 'Enter') {
        selectItem(selectedIndex);
        return true;
      }

      return false;
    },
  }));

  return (
    <div className="mly-z-50 mly-w-64 mly-rounded-lg mly-border mly-border-gray-200 mly-bg-white mly-shadow-md mly-transition-all">
      <div className="mly-flex mly-items-center mly-justify-between mly-gap-2 mly-border-b mly-border-gray-200 mly-bg-soft-gray/40 mly-px-1 mly-py-1.5 mly-text-gray-500">
        <span className="mly-text-xs mly-uppercase">Variables</span>
        <VariableIcon>
          <Braces className="mly-size-3 mly-stroke-[2.5]" />
        </VariableIcon>
      </div>

<<<<<<< HEAD
      <div className="mly-flex mly-flex-col mly-gap-0.5 mly-p-1">
        {props?.items?.length ? (
          props?.items?.map((item: string, index: number) => (
            <button
              key={index}
              onClick={() => selectItem(index)}
              className={cn(
                'mly-flex mly-w-full mly-items-center mly-gap-2 mly-rounded-md mly-px-2 mly-py-1 mly-text-left mly-font-mono mly-text-sm mly-text-gray-900 hover:mly-bg-soft-gray',
                index === selectedIndex ? 'mly-bg-soft-gray' : 'mly-bg-white'
              )}
            >
              <Braces className="mly-size-3 mly-stroke-[2.5] mly-text-rose-600" />
              {item}
            </button>
          ))
        ) : (
          <div className="mly-flex mly-h-7 mly-w-full mly-items-center mly-gap-2 mly-rounded-md mly-px-2 mly-py-1 mly-text-left mly-font-mono mly-text-[13px] mly-text-gray-900 hover:mly-bg-soft-gray">
            No result
          </div>
        )}
=======
      <div
        ref={scrollContainerRef}
        className="mly-max-h-52 mly-overflow-y-auto mly-scrollbar-thin mly-scrollbar-track-transparent mly-scrollbar-thumb-gray-200"
      >
        <div className="mly-flex mly-flex-col mly-gap-0.5 mly-p-1">
          {items?.length ? (
            items?.map((item: string, index: number) => (
              <button
                key={index}
                ref={(el) => (itemRefs.current[index] = el)}
                onClick={() => selectItem(index)}
                className={cn(
                  'mly-flex mly-w-full mly-items-center mly-gap-2 mly-rounded-md mly-px-2 mly-py-1 mly-text-left mly-font-mono mly-text-sm mly-text-gray-900 hover:mly-bg-soft-gray',
                  index === selectedIndex ? 'mly-bg-soft-gray' : 'mly-bg-white'
                )}
              >
                <Braces className="mly-size-3 mly-stroke-[2.5] mly-text-rose-600" />
                {item}
              </button>
            ))
          ) : (
            <div className="mly-flex mly-w-full mly-items-center mly-gap-2 mly-rounded-md mly-px-2 mly-py-1 mly-text-left mly-font-mono mly-text-sm mly-text-gray-900">
              No result
            </div>
          )}
        </div>
>>>>>>> 3d6f867f
      </div>

      <div className="mly-flex mly-items-center mly-justify-between mly-gap-2 mly-border-t mly-border-gray-200 mly-px-1 mly-py-1.5 mly-text-gray-500">
        <div className="mly-flex mly-items-center mly-gap-1">
          <VariableIcon>
            <ArrowDown className="mly-size-3 mly-stroke-[2.5]" />
          </VariableIcon>
          <VariableIcon>
            <ArrowUp className="mly-size-3 mly-stroke-[2.5]" />
          </VariableIcon>
          <span className="mly-text-xs mly-text-gray-500">Navigate</span>
        </div>
        <VariableIcon>
          <CornerDownLeft className="mly-size-3 mly-stroke-[2.5]" />
        </VariableIcon>
      </div>
    </div>
  );
});

VariableList.displayName = 'VariableList';

type VariableIconProps = {
  className?: string;
  children: React.ReactNode;
};

function VariableIcon(props: VariableIconProps) {
  const { className, children } = props;

  return (
    <div
      className={cn(
        'mly-flex mly-size-5 mly-items-center mly-justify-center mly-rounded-md mly-border',
        className
      )}
    >
      {children}
    </div>
  );
}

VariableList.displayName = 'VariableList';

export function getVariableSuggestions(
  variables: Variables = [],
  char: string = DEFAULT_TRIGGER_SUGGESTION_CHAR
): Omit<SuggestionOptions, 'editor'> {
  const defaultVariables = variables
    .filter((v) => !v.iterable)
    .map((variable) => variable.name);

  return {
    char,
    items: ({ query, editor }) => {
      const queryLower = query.toLowerCase();
      const eachKey = editor.getAttributes('for')?.each || '';

      const associatedVariableKeys =
        variables.find((v) => v.name === eachKey)?.keys || [];
      const filteredVariableKeys = defaultVariables.filter((name) =>
        name.toLowerCase().startsWith(queryLower)
      );

      const combinedKeys = [...associatedVariableKeys, ...filteredVariableKeys];
      if (query.length > 0 && !filteredVariableKeys.includes(query)) {
        combinedKeys.push(query);
      }

      return combinedKeys;
    },

    render: () => {
      let component: ReactRenderer<any>;
      let popup: InstanceType<any> | null = null;

      return {
        onStart: (props) => {
          component = new ReactRenderer(VariableList, {
            props,
            editor: props.editor,
          });

          if (!props.clientRect) {
            return;
          }

          popup = tippy('body', {
            getReferenceClientRect: props.clientRect as GetReferenceClientRect,
            appendTo: () => document.body,
            content: component.element,
            showOnCreate: true,
            interactive: true,
            trigger: 'manual',
            placement: 'bottom-start',
          });
        },

        onUpdate(props) {
          component.updateProps(props);

          if (!props.clientRect) {
            return;
          }

          popup?.[0]?.setProps({
            getReferenceClientRect: props.clientRect as GetReferenceClientRect,
          });
        },

        onKeyDown(props) {
          if (props.event.key === 'Escape') {
            popup?.[0].hide();
            return true;
          }

          return component.ref?.onKeyDown(props);
        },

        onExit() {
          if (!popup || !popup?.[0] || !component) {
            return;
          }

          popup?.[0].destroy();
          component.destroy();
        },
      };
    },
  };
}<|MERGE_RESOLUTION|>--- conflicted
+++ resolved
@@ -95,28 +95,6 @@
         </VariableIcon>
       </div>
 
-<<<<<<< HEAD
-      <div className="mly-flex mly-flex-col mly-gap-0.5 mly-p-1">
-        {props?.items?.length ? (
-          props?.items?.map((item: string, index: number) => (
-            <button
-              key={index}
-              onClick={() => selectItem(index)}
-              className={cn(
-                'mly-flex mly-w-full mly-items-center mly-gap-2 mly-rounded-md mly-px-2 mly-py-1 mly-text-left mly-font-mono mly-text-sm mly-text-gray-900 hover:mly-bg-soft-gray',
-                index === selectedIndex ? 'mly-bg-soft-gray' : 'mly-bg-white'
-              )}
-            >
-              <Braces className="mly-size-3 mly-stroke-[2.5] mly-text-rose-600" />
-              {item}
-            </button>
-          ))
-        ) : (
-          <div className="mly-flex mly-h-7 mly-w-full mly-items-center mly-gap-2 mly-rounded-md mly-px-2 mly-py-1 mly-text-left mly-font-mono mly-text-[13px] mly-text-gray-900 hover:mly-bg-soft-gray">
-            No result
-          </div>
-        )}
-=======
       <div
         ref={scrollContainerRef}
         className="mly-max-h-52 mly-overflow-y-auto mly-scrollbar-thin mly-scrollbar-track-transparent mly-scrollbar-thumb-gray-200"
@@ -138,12 +116,11 @@
               </button>
             ))
           ) : (
-            <div className="mly-flex mly-w-full mly-items-center mly-gap-2 mly-rounded-md mly-px-2 mly-py-1 mly-text-left mly-font-mono mly-text-sm mly-text-gray-900">
+            <div className="mly-flex mly-h-7 mly-w-full mly-items-center mly-gap-2 mly-rounded-md mly-px-2 mly-py-1 mly-text-left mly-font-mono mly-text-[13px] mly-text-gray-900 hover:mly-bg-soft-gray">
               No result
             </div>
           )}
         </div>
->>>>>>> 3d6f867f
       </div>
 
       <div className="mly-flex mly-items-center mly-justify-between mly-gap-2 mly-border-t mly-border-gray-200 mly-px-1 mly-py-1.5 mly-text-gray-500">
