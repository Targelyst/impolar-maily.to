import {
  DEFAULT_VARIABLE_TRIGGER_CHAR,
  DEFAULT_VARIABLES,
  Variable as VariableType,
  Variables,
} from '@/editor/provider';
import { processVariables } from '@/editor/utils/variable';
import { ReactRenderer } from '@tiptap/react';
import { SuggestionOptions } from '@tiptap/suggestion';
import { forwardRef, useImperativeHandle, useState } from 'react';
import tippy, { GetReferenceClientRect } from 'tippy.js';
import { VariablePopover, VariablePopoverRef } from './variable-popover';
import { useRef } from 'react';

type VariableListProps = {
  command: (params: { id: string; required: boolean }) => void;
  items: VariableType[];
};

export const VariableList = forwardRef((props: VariableListProps, ref) => {
  const { items = [] } = props;

<<<<<<< HEAD
  const popoverRef = useRef<VariablePopoverRef>(null);
=======
  const [selectedIndex, setSelectedIndex] = useState(0);
  const scrollContainerRef = useRef<HTMLDivElement>(null);
  const itemRefs = useRef<(HTMLButtonElement | null)[]>([]);

  const selectItem = (index: number) => {
    const item = props.items[index];
    if (!item) {
      return;
    }

    props.command({ id: item.name, required: item?.required ?? true });
  };

  const scrollSelectedIntoView = (index: number) => {
    const container = scrollContainerRef.current;
    const selectedItem = itemRefs.current[index];

    if (!container || !selectedItem) {
      return;
    }

    const containerRect = container.getBoundingClientRect();
    const itemRect = selectedItem.getBoundingClientRect();

    const padding = 4;
    if (itemRect.bottom > containerRect.bottom) {
      // Scroll down if item is below viewport
      container.scrollTop += itemRect.bottom - containerRect.bottom + padding;
    } else if (itemRect.top < containerRect.top) {
      // Scroll up if item is above viewport
      container.scrollTop += itemRect.top - containerRect.top - padding;
    }
  };

  useEffect(() => {
    setSelectedIndex(0);
    // Reset scroll position when items change
    if (scrollContainerRef.current) {
      scrollContainerRef.current.scrollTop = 0;
    }
    // Reset item refs array
    itemRefs.current = props.items.map(() => null);
  }, [props.items]);

  useEffect(() => {
    scrollSelectedIntoView(selectedIndex);
  }, [selectedIndex]);
>>>>>>> 2955e2c8

  useImperativeHandle(ref, () => ({
    onKeyDown: ({ event }: { event: KeyboardEvent }) => {
      if (!popoverRef.current) {
        return false;
      }

      const { moveUp, moveDown, select } = popoverRef.current || {};
      if (event.key === 'ArrowUp') {
        event.preventDefault();
        moveUp();
        return true;
      }

      if (event.key === 'ArrowDown') {
        event.preventDefault();
        moveDown();
        return true;
      }

      if (event.key === 'Enter') {
        select();
        return true;
      }

      return false;
    },
  }));

  return (
<<<<<<< HEAD
    <VariablePopover
      items={items.map((item: string) => ({
        name: item,
        required: false,
      }))}
      onSelectItem={(value) => {
        props.command({ id: value });
      }}
      ref={popoverRef}
    />
=======
    <div className="mly-z-50 mly-w-64 mly-rounded-lg mly-border mly-border-gray-200 mly-bg-white mly-shadow-md mly-transition-all">
      <div className="mly-flex mly-items-center mly-justify-between mly-gap-2 mly-border-b mly-border-gray-200 mly-bg-soft-gray/40 mly-px-1 mly-py-1.5 mly-text-gray-500">
        <span className="mly-text-xs mly-uppercase">Variables</span>
        <VariableIcon>
          <Braces className="mly-size-3 mly-stroke-[2.5]" />
        </VariableIcon>
      </div>

      <div
        ref={scrollContainerRef}
        className="mly-max-h-52 mly-overflow-y-auto mly-scrollbar-thin mly-scrollbar-track-transparent mly-scrollbar-thumb-gray-200"
      >
        <div className="mly-flex mly-flex-col mly-gap-0.5 mly-p-1">
          {items?.length ? (
            items?.map((item, index: number) => (
              <button
                key={index}
                ref={(el) => (itemRefs.current[index] = el)}
                onClick={() => selectItem(index)}
                className={cn(
                  'mly-flex mly-w-full mly-items-center mly-gap-2 mly-rounded-md mly-px-2 mly-py-1 mly-text-left mly-font-mono mly-text-sm mly-text-gray-900 hover:mly-bg-soft-gray',
                  index === selectedIndex ? 'mly-bg-soft-gray' : 'mly-bg-white'
                )}
              >
                <Braces className="mly-size-3 mly-stroke-[2.5] mly-text-rose-600" />
                {item.name}
              </button>
            ))
          ) : (
            <div className="mly-flex mly-h-7 mly-w-full mly-items-center mly-gap-2 mly-rounded-md mly-px-2 mly-py-1 mly-text-left mly-font-mono mly-text-[13px] mly-text-gray-900 hover:mly-bg-soft-gray">
              No result
            </div>
          )}
        </div>
      </div>

      <div className="mly-flex mly-items-center mly-justify-between mly-gap-2 mly-border-t mly-border-gray-200 mly-px-1 mly-py-1.5 mly-text-gray-500">
        <div className="mly-flex mly-items-center mly-gap-1">
          <VariableIcon>
            <ArrowDown className="mly-size-3 mly-stroke-[2.5]" />
          </VariableIcon>
          <VariableIcon>
            <ArrowUp className="mly-size-3 mly-stroke-[2.5]" />
          </VariableIcon>
          <span className="mly-text-xs mly-text-gray-500">Navigate</span>
        </div>
        <VariableIcon>
          <CornerDownLeft className="mly-size-3 mly-stroke-[2.5]" />
        </VariableIcon>
      </div>
    </div>
>>>>>>> 2955e2c8
  );
});

VariableList.displayName = 'VariableList';

export function getVariableSuggestions(
  variables: Variables = DEFAULT_VARIABLES,
  char: string = DEFAULT_VARIABLE_TRIGGER_CHAR
): Omit<SuggestionOptions, 'editor'> {
  return {
    char,
    items: ({ query, editor }) => {
      return processVariables(variables, {
        query,
        editor,
        from: 'variable',
      });
    },

    render: () => {
      let component: ReactRenderer<any>;
      let popup: InstanceType<any> | null = null;

      return {
        onStart: (props) => {
          component = new ReactRenderer(VariableList, {
            props,
            editor: props.editor,
          });

          if (!props.clientRect) {
            return;
          }

          popup = tippy('body', {
            getReferenceClientRect: props.clientRect as GetReferenceClientRect,
            appendTo: () => document.body,
            content: component.element,
            showOnCreate: true,
            interactive: true,
            trigger: 'manual',
            placement: 'bottom-start',
          });
        },

        onUpdate(props) {
          component.updateProps(props);

          if (!props.clientRect) {
            return;
          }

          popup?.[0]?.setProps({
            getReferenceClientRect: props.clientRect as GetReferenceClientRect,
          });
        },

        onKeyDown(props) {
          if (props.event.key === 'Escape') {
            popup?.[0].hide();
            return true;
          }

          return component.ref?.onKeyDown(props);
        },

        onExit() {
          if (!popup || !popup?.[0] || !component) {
            return;
          }

          popup?.[0].destroy();
          component.destroy();
        },
      };
    },
  };
}<|MERGE_RESOLUTION|>--- conflicted
+++ resolved
@@ -20,57 +20,7 @@
 export const VariableList = forwardRef((props: VariableListProps, ref) => {
   const { items = [] } = props;
 
-<<<<<<< HEAD
   const popoverRef = useRef<VariablePopoverRef>(null);
-=======
-  const [selectedIndex, setSelectedIndex] = useState(0);
-  const scrollContainerRef = useRef<HTMLDivElement>(null);
-  const itemRefs = useRef<(HTMLButtonElement | null)[]>([]);
-
-  const selectItem = (index: number) => {
-    const item = props.items[index];
-    if (!item) {
-      return;
-    }
-
-    props.command({ id: item.name, required: item?.required ?? true });
-  };
-
-  const scrollSelectedIntoView = (index: number) => {
-    const container = scrollContainerRef.current;
-    const selectedItem = itemRefs.current[index];
-
-    if (!container || !selectedItem) {
-      return;
-    }
-
-    const containerRect = container.getBoundingClientRect();
-    const itemRect = selectedItem.getBoundingClientRect();
-
-    const padding = 4;
-    if (itemRect.bottom > containerRect.bottom) {
-      // Scroll down if item is below viewport
-      container.scrollTop += itemRect.bottom - containerRect.bottom + padding;
-    } else if (itemRect.top < containerRect.top) {
-      // Scroll up if item is above viewport
-      container.scrollTop += itemRect.top - containerRect.top - padding;
-    }
-  };
-
-  useEffect(() => {
-    setSelectedIndex(0);
-    // Reset scroll position when items change
-    if (scrollContainerRef.current) {
-      scrollContainerRef.current.scrollTop = 0;
-    }
-    // Reset item refs array
-    itemRefs.current = props.items.map(() => null);
-  }, [props.items]);
-
-  useEffect(() => {
-    scrollSelectedIntoView(selectedIndex);
-  }, [selectedIndex]);
->>>>>>> 2955e2c8
 
   useImperativeHandle(ref, () => ({
     onKeyDown: ({ event }: { event: KeyboardEvent }) => {
@@ -101,70 +51,16 @@
   }));
 
   return (
-<<<<<<< HEAD
     <VariablePopover
-      items={items.map((item: string) => ({
-        name: item,
-        required: false,
-      }))}
+      items={items}
       onSelectItem={(value) => {
-        props.command({ id: value });
+        props.command({
+          id: value.name,
+          required: value.required ?? true,
+        });
       }}
       ref={popoverRef}
     />
-=======
-    <div className="mly-z-50 mly-w-64 mly-rounded-lg mly-border mly-border-gray-200 mly-bg-white mly-shadow-md mly-transition-all">
-      <div className="mly-flex mly-items-center mly-justify-between mly-gap-2 mly-border-b mly-border-gray-200 mly-bg-soft-gray/40 mly-px-1 mly-py-1.5 mly-text-gray-500">
-        <span className="mly-text-xs mly-uppercase">Variables</span>
-        <VariableIcon>
-          <Braces className="mly-size-3 mly-stroke-[2.5]" />
-        </VariableIcon>
-      </div>
-
-      <div
-        ref={scrollContainerRef}
-        className="mly-max-h-52 mly-overflow-y-auto mly-scrollbar-thin mly-scrollbar-track-transparent mly-scrollbar-thumb-gray-200"
-      >
-        <div className="mly-flex mly-flex-col mly-gap-0.5 mly-p-1">
-          {items?.length ? (
-            items?.map((item, index: number) => (
-              <button
-                key={index}
-                ref={(el) => (itemRefs.current[index] = el)}
-                onClick={() => selectItem(index)}
-                className={cn(
-                  'mly-flex mly-w-full mly-items-center mly-gap-2 mly-rounded-md mly-px-2 mly-py-1 mly-text-left mly-font-mono mly-text-sm mly-text-gray-900 hover:mly-bg-soft-gray',
-                  index === selectedIndex ? 'mly-bg-soft-gray' : 'mly-bg-white'
-                )}
-              >
-                <Braces className="mly-size-3 mly-stroke-[2.5] mly-text-rose-600" />
-                {item.name}
-              </button>
-            ))
-          ) : (
-            <div className="mly-flex mly-h-7 mly-w-full mly-items-center mly-gap-2 mly-rounded-md mly-px-2 mly-py-1 mly-text-left mly-font-mono mly-text-[13px] mly-text-gray-900 hover:mly-bg-soft-gray">
-              No result
-            </div>
-          )}
-        </div>
-      </div>
-
-      <div className="mly-flex mly-items-center mly-justify-between mly-gap-2 mly-border-t mly-border-gray-200 mly-px-1 mly-py-1.5 mly-text-gray-500">
-        <div className="mly-flex mly-items-center mly-gap-1">
-          <VariableIcon>
-            <ArrowDown className="mly-size-3 mly-stroke-[2.5]" />
-          </VariableIcon>
-          <VariableIcon>
-            <ArrowUp className="mly-size-3 mly-stroke-[2.5]" />
-          </VariableIcon>
-          <span className="mly-text-xs mly-text-gray-500">Navigate</span>
-        </div>
-        <VariableIcon>
-          <CornerDownLeft className="mly-size-3 mly-stroke-[2.5]" />
-        </VariableIcon>
-      </div>
-    </div>
->>>>>>> 2955e2c8
   );
 });
 
