import {
  Popover,
  PopoverContent,
  PopoverTrigger,
} from '@/editor/components/popover';
import { TooltipProvider } from '@/editor/components/ui/tooltip';
<<<<<<< HEAD
import {
  useMailyContext,
  RenderVariableFunction,
  DEFAULT_RENDER_VARIABLE_FUNCTION,
} from '@/editor/provider';
import { processVariables } from '@/editor/utils/variable';
=======
import { cn } from '@/editor/utils/classname';
>>>>>>> cfd94d1c
import { NodeViewProps } from '@tiptap/core';
import { NodeViewWrapper } from '@tiptap/react';
import { AlertTriangle, Braces, Pencil } from 'lucide-react';

export function VariableView(props: NodeViewProps) {
<<<<<<< HEAD
  const { node, updateAttributes, editor } = props;
  const { id, fallback } = node.attrs;

  const { variables = [], renderVariable = DEFAULT_RENDER_VARIABLE_FUNCTION } =
    useMailyContext();
  const eachKey = editor?.getAttributes('for')?.each || '';

  const isRequired = useMemo(() => {
    const variable = processVariables(variables, {
      query: '',
      from: 'variable',
      editor,
    }).find((variable) => variable.name === id);

    return variable?.required ?? true;
  }, [variables, id, editor, eachKey]);
=======
  const { node, selected, updateAttributes, editor } = props;
  const { id, fallback, required } = node.attrs;
>>>>>>> cfd94d1c

  return (
    <NodeViewWrapper
      className="react-component mly-inline-block mly-leading-none"
      draggable="false"
    >
      <Popover>
        <PopoverTrigger>
<<<<<<< HEAD
          {renderVariable({
            variable: { name: id, required: isRequired },
            fallback,
            editor,
          })}
=======
          <span
            tabIndex={-1}
            className="mly-inline-flex mly-items-center mly-gap-[var(--variable-icon-gap)] mly-rounded-full mly-border mly-px-1.5 mly-py-0.5 mly-leading-none"
          >
            <Braces className="mly-size-[var(--variable-icon-size)] mly-shrink-0 mly-stroke-[2.5] mly-text-rose-600" />
            {id}
            {required && !fallback && (
              <AlertTriangle className="mly-size-[var(--variable-icon-size)] mly-shrink-0 mly-stroke-[2.5]" />
            )}
          </span>
>>>>>>> cfd94d1c
        </PopoverTrigger>
        <PopoverContent
          align="start"
          side="bottom"
          className="mly-w-max mly-rounded-lg !mly-p-0.5"
          sideOffset={8}
          onOpenAutoFocus={(e) => e.preventDefault()}
          onCloseAutoFocus={(e) => e.preventDefault()}
        >
          <TooltipProvider>
            <div className="mly-flex mly-items-stretch mly-text-midnight-gray">
              <label className="mly-relative">
                <span className="mly-inline-block mly-px-2 mly-pl-1 mly-text-xs mly-text-midnight-gray">
                  Default
                </span>
                <input
                  value={fallback ?? ''}
                  onChange={(e) => {
                    updateAttributes({
                      fallback: e.target.value,
                    });
                  }}
                  placeholder="ie. John Doe..."
                  className="mly-h-7 mly-w-32 mly-rounded-md mly-bg-soft-gray mly-px-2 mly-pr-6 mly-text-sm mly-text-midnight-gray focus:mly-bg-soft-gray focus:mly-outline-none"
                />
                <div className="mly-absolute mly-inset-y-0 mly-right-1 mly-flex mly-items-center">
                  <Pencil className="mly-h-3 mly-w-3 mly-stroke-[2.5] mly-text-midnight-gray" />
                </div>
              </label>
            </div>
          </TooltipProvider>
        </PopoverContent>
      </Popover>
    </NodeViewWrapper>
  );
}

export const DefaultRenderVariable: RenderVariableFunction = (props) => {
  const { variable, fallback } = props;
  const { name, required } = variable;

  return (
    <span
      tabIndex={-1}
      className="mly-inline-flex mly-items-center mly-gap-[var(--variable-icon-gap)] mly-rounded-full mly-border mly-px-1.5 mly-py-0.5 mly-leading-none"
    >
      <Braces className="mly-size-[var(--variable-icon-size)] mly-shrink-0 mly-stroke-[2.5] mly-text-rose-600" />
      {name}
      {required && !fallback && (
        <AlertTriangle className="mly-size-[var(--variable-icon-size)] mly-shrink-0 mly-stroke-[2.5]" />
      )}
    </span>
  );
};<|MERGE_RESOLUTION|>--- conflicted
+++ resolved
@@ -4,42 +4,21 @@
   PopoverTrigger,
 } from '@/editor/components/popover';
 import { TooltipProvider } from '@/editor/components/ui/tooltip';
-<<<<<<< HEAD
 import {
+  DEFAULT_RENDER_VARIABLE_FUNCTION,
+  RenderVariableFunction,
   useMailyContext,
-  RenderVariableFunction,
-  DEFAULT_RENDER_VARIABLE_FUNCTION,
 } from '@/editor/provider';
-import { processVariables } from '@/editor/utils/variable';
-=======
-import { cn } from '@/editor/utils/classname';
->>>>>>> cfd94d1c
 import { NodeViewProps } from '@tiptap/core';
 import { NodeViewWrapper } from '@tiptap/react';
 import { AlertTriangle, Braces, Pencil } from 'lucide-react';
 
 export function VariableView(props: NodeViewProps) {
-<<<<<<< HEAD
   const { node, updateAttributes, editor } = props;
-  const { id, fallback } = node.attrs;
+  const { id, fallback, required } = node.attrs;
 
-  const { variables = [], renderVariable = DEFAULT_RENDER_VARIABLE_FUNCTION } =
+  const { renderVariable = DEFAULT_RENDER_VARIABLE_FUNCTION } =
     useMailyContext();
-  const eachKey = editor?.getAttributes('for')?.each || '';
-
-  const isRequired = useMemo(() => {
-    const variable = processVariables(variables, {
-      query: '',
-      from: 'variable',
-      editor,
-    }).find((variable) => variable.name === id);
-
-    return variable?.required ?? true;
-  }, [variables, id, editor, eachKey]);
-=======
-  const { node, selected, updateAttributes, editor } = props;
-  const { id, fallback, required } = node.attrs;
->>>>>>> cfd94d1c
 
   return (
     <NodeViewWrapper
@@ -48,24 +27,11 @@
     >
       <Popover>
         <PopoverTrigger>
-<<<<<<< HEAD
           {renderVariable({
-            variable: { name: id, required: isRequired },
+            variable: { name: id, required: required },
             fallback,
             editor,
           })}
-=======
-          <span
-            tabIndex={-1}
-            className="mly-inline-flex mly-items-center mly-gap-[var(--variable-icon-gap)] mly-rounded-full mly-border mly-px-1.5 mly-py-0.5 mly-leading-none"
-          >
-            <Braces className="mly-size-[var(--variable-icon-size)] mly-shrink-0 mly-stroke-[2.5] mly-text-rose-600" />
-            {id}
-            {required && !fallback && (
-              <AlertTriangle className="mly-size-[var(--variable-icon-size)] mly-shrink-0 mly-stroke-[2.5]" />
-            )}
-          </span>
->>>>>>> cfd94d1c
         </PopoverTrigger>
         <PopoverContent
           align="start"
