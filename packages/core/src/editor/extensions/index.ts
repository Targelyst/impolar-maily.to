--- conflicted
+++ resolved
@@ -1,130 +1,22 @@
-<<<<<<< HEAD
-import StarterKit from '@tiptap/starter-kit';
-import ListItem from '@tiptap/extension-list-item';
-import Placeholder from '@tiptap/extension-placeholder';
-import TextAlign from '@tiptap/extension-text-align';
-import TextStyle from '@tiptap/extension-text-style';
-import Underline from '@tiptap/extension-underline';
-import Document from '@tiptap/extension-document';
-import Focus from '@tiptap/extension-focus';
-import Dropcursor from '@tiptap/extension-dropcursor';
-
-import { Color } from './color';
-import { HorizontalRule } from './horizontal-rule';
-import { Footer } from '../nodes/footer';
-import { Spacer } from '../nodes/spacer';
-import { MailyContextType } from '../provider';
-import { LinkCardExtension } from './link-card';
-import { ColumnsExtension } from '../nodes/columns/columns';
-import { ColumnExtension } from '../nodes/columns/column';
-import { SectionExtension } from '../nodes/section/section';
-import { ForExtension } from '../nodes/for/for';
-import { ButtonExtension } from '../nodes/button/button';
-import { VariableExtension } from '../nodes/variable/variable';
-=======
 import { AnyExtension } from '@tiptap/core';
->>>>>>> 125c549b
 import { getVariableSuggestions } from '../nodes/variable/variable-suggestions';
 import { MailyContextType } from '../provider';
 import { MailyKit } from './maily-kit';
 import { SlashCommandExtension } from './slash-command/slash-command';
 import { getSlashCommandSuggestions } from './slash-command/slash-command-view';
-<<<<<<< HEAD
-import { LogoExtension } from '../nodes/logo/logo';
-import { ImageExtension } from '../nodes/image/image';
-import { LinkExtension } from '../nodes/link';
-import { ParagraphExtension } from '../nodes/paragraph/paragraph';
-import { HeadingExtension } from '../nodes/heading/heading';
-=======
 import { VariableExtension } from '@/extensions';
->>>>>>> 125c549b
 
 type ExtensionsProps = Partial<MailyContextType> & {
   extensions?: AnyExtension[];
 };
 
 export function extensions(props: ExtensionsProps) {
-<<<<<<< HEAD
-  const { variables, blocks, variableTriggerCharacter } = props;
-
-  return [
-    Document.extend({
-      content: '(block|columns)+',
-    }),
-    ColumnsExtension,
-    ColumnExtension,
-    StarterKit.configure({
-      code: {
-        HTMLAttributes: {
-          class:
-            'mly-px-1 mly-relative mly-py-0.5 mly-bg-[#efefef] mly-text-sm mly-rounded-md mly-tracking-normal mly-font-normal',
-        },
-      },
-      blockquote: {
-        HTMLAttributes: {
-          class:
-            'mly-not-prose mly-border-l-4 mly-border-gray-300 mly-pl-4 mly-mt-4 mly-mb-4 mly-relative',
-        },
-      },
-      bulletList: {
-        HTMLAttributes: {
-          class: 'mly-relative',
-        },
-      },
-      orderedList: {
-        HTMLAttributes: {
-          class: 'mly-relative',
-        },
-      },
-      heading: false,
-      paragraph: false,
-      horizontalRule: false,
-      dropcursor: false,
-      document: false,
-    }),
-    ParagraphExtension.configure({
-      HTMLAttributes: {
-        class: 'mly-relative',
-      },
-    }),
-    HeadingExtension.configure({
-      levels: [1, 2, 3],
-      HTMLAttributes: {
-        class: 'mly-relative',
-      },
-    }),
-    Underline,
-    LogoExtension,
-    Color.configure({ types: [TextStyle.name, ListItem.name] }),
-    TextStyle.configure(),
-    TextAlign.configure({
-      types: [ParagraphExtension.name, HeadingExtension.name, Footer.name],
-    }),
-    HorizontalRule,
-    Placeholder.configure({
-      placeholder: ({ node }) => {
-        if (node.type.name === 'heading') {
-          return `Heading ${node.attrs.level}`;
-        } else if (
-          [
-            'columns',
-            'column',
-            'section',
-            'for',
-            'show',
-            'blockquote',
-          ].includes(node.type.name)
-        ) {
-          return '';
-        }
-=======
   const {
     variables,
     blocks,
     variableTriggerCharacter,
     extensions = [],
   } = props;
->>>>>>> 125c549b
 
   const defaultExtensions = [
     MailyKit,
