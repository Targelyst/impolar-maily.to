import { AnyExtension } from '@tiptap/core';
import { getVariableSuggestions } from '../nodes/variable/variable-suggestions';
import { MailyContextType } from '../provider';
import { MailyKit } from './maily-kit';
import { SlashCommandExtension } from './slash-command/slash-command';
import { getSlashCommandSuggestions } from './slash-command/slash-command-view';

type ExtensionsProps = Partial<MailyContextType> & {
  extensions?: AnyExtension[];
};

export function extensions(props: ExtensionsProps) {
  const { variables, blocks, variableTriggerCharacter, extensions } = props;

  return [
    ...(extensions?.length
      ? extensions
      : [
          MailyKit.configure({
            variable: {
              suggestion: getVariableSuggestions(
                variables,
                variableTriggerCharacter
              ),
            },
          }),
        ]),

    SlashCommandExtension.configure({
      suggestion: getSlashCommandSuggestions(blocks),
    }),
<<<<<<< HEAD
=======
    LinkExtension.configure({
      HTMLAttributes: {
        target: '_blank',
        rel: 'noopener noreferrer nofollow',
        class: 'mly-no-underline',
      },
      openOnClick: false,
      shouldAutoLink: (url) => {
        return url.startsWith('http://') || url.startsWith('https://');
      },
    }),
    ImageExtension,
    LinkCardExtension,
    Focus,
    SectionExtension,
    ForExtension,
    Dropcursor.configure({
      color: '#555',
      width: 3,
      class: 'ProseMirror-dropcursor',
    }),
    ButtonExtension,
    VariableExtension.configure({
      suggestion: getVariableSuggestions(variables, variableTriggerCharacter),
    }),
>>>>>>> 7e3673af
  ];
}<|MERGE_RESOLUTION|>--- conflicted
+++ resolved
@@ -4,58 +4,31 @@
 import { MailyKit } from './maily-kit';
 import { SlashCommandExtension } from './slash-command/slash-command';
 import { getSlashCommandSuggestions } from './slash-command/slash-command-view';
+import { VariableExtension } from '@/extensions';
 
 type ExtensionsProps = Partial<MailyContextType> & {
   extensions?: AnyExtension[];
 };
 
 export function extensions(props: ExtensionsProps) {
-  const { variables, blocks, variableTriggerCharacter, extensions } = props;
+  const {
+    variables,
+    blocks,
+    variableTriggerCharacter,
+    extensions = [],
+  } = props;
 
-  return [
-    ...(extensions?.length
-      ? extensions
-      : [
-          MailyKit.configure({
-            variable: {
-              suggestion: getVariableSuggestions(
-                variables,
-                variableTriggerCharacter
-              ),
-            },
-          }),
-        ]),
-
+  const defaultExtensions = [
+    MailyKit,
     SlashCommandExtension.configure({
       suggestion: getSlashCommandSuggestions(blocks),
     }),
-<<<<<<< HEAD
-=======
-    LinkExtension.configure({
-      HTMLAttributes: {
-        target: '_blank',
-        rel: 'noopener noreferrer nofollow',
-        class: 'mly-no-underline',
-      },
-      openOnClick: false,
-      shouldAutoLink: (url) => {
-        return url.startsWith('http://') || url.startsWith('https://');
-      },
-    }),
-    ImageExtension,
-    LinkCardExtension,
-    Focus,
-    SectionExtension,
-    ForExtension,
-    Dropcursor.configure({
-      color: '#555',
-      width: 3,
-      class: 'ProseMirror-dropcursor',
-    }),
-    ButtonExtension,
     VariableExtension.configure({
       suggestion: getVariableSuggestions(variables, variableTriggerCharacter),
     }),
->>>>>>> 7e3673af
-  ];
+  ].filter((ext) => {
+    return !extensions.some((e) => e.name === ext.name);
+  });
+
+  return [...defaultExtensions, ...extensions];
 }