--- conflicted
+++ resolved
@@ -1,31 +1,4 @@
-<<<<<<< HEAD
-import StarterKit from '@tiptap/starter-kit';
-import ListItem from '@tiptap/extension-list-item';
-import Paragraph from '@tiptap/extension-paragraph';
-import Placeholder from '@tiptap/extension-placeholder';
-import TextAlign from '@tiptap/extension-text-align';
-import TextStyle from '@tiptap/extension-text-style';
-import Heading from '@tiptap/extension-heading';
-import Underline from '@tiptap/extension-underline';
-import Document from '@tiptap/extension-document';
-import Focus from '@tiptap/extension-focus';
-import Dropcursor from '@tiptap/extension-dropcursor';
-
-import { Color } from './color';
-import { HorizontalRule } from './horizontal-rule';
-import { Footer } from '../nodes/footer';
-import { Spacer } from '../nodes/spacer';
-import { MailyContextType } from '../provider';
-import { LinkCardExtension } from './link-card';
-import { ColumnsExtension } from '../nodes/columns/columns';
-import { ColumnExtension } from '../nodes/columns/column';
-import { SectionExtension } from '../nodes/section/section';
-import { RepeatExtension } from '../nodes/repeat/repeat';
-import { ButtonExtension } from '../nodes/button/button';
-import { VariableExtension } from '../nodes/variable/variable';
-=======
 import { AnyExtension } from '@tiptap/core';
->>>>>>> d5423ccf
 import { getVariableSuggestions } from '../nodes/variable/variable-suggestions';
 import { MailyContextType } from '../provider';
 import { MailyKit } from './maily-kit';
@@ -38,111 +11,18 @@
 };
 
 export function extensions(props: ExtensionsProps) {
-<<<<<<< HEAD
-  const { variables, blocks, variableTriggerCharacter } = props;
-
-  return [
-    Document.extend({
-      content: '(block|columns)+',
-    }),
-    ColumnsExtension,
-    ColumnExtension,
-    StarterKit.configure({
-      heading: {
-        levels: [1, 2, 3],
-        HTMLAttributes: {
-          class: 'mly-relative',
-        },
-      },
-      code: {
-        HTMLAttributes: {
-          class:
-            'mly-px-1 mly-relative mly-py-0.5 mly-bg-[#efefef] mly-text-sm mly-rounded-md mly-tracking-normal mly-font-normal',
-        },
-      },
-      blockquote: {
-        HTMLAttributes: {
-          class:
-            'mly-not-prose mly-border-l-4 mly-border-gray-300 mly-pl-4 mly-mt-4 mly-mb-4 mly-relative',
-        },
-      },
-      paragraph: {
-        HTMLAttributes: {
-          class: 'mly-relative',
-        },
-      },
-      bulletList: {
-        HTMLAttributes: {
-          class: 'mly-relative',
-        },
-      },
-      orderedList: {
-        HTMLAttributes: {
-          class: 'mly-relative',
-        },
-      },
-      horizontalRule: false,
-      dropcursor: false,
-      document: false,
-    }),
-    Underline,
-    LogoExtension,
-    Color.configure({ types: [TextStyle.name, ListItem.name] }),
-    TextStyle.configure(),
-    TextAlign.configure({ types: [Paragraph.name, Heading.name, Footer.name] }),
-    HorizontalRule,
-    Placeholder.configure({
-      placeholder: ({ node }) => {
-        if (node.type.name === 'heading') {
-          return `Heading ${node.attrs.level}`;
-        } else if (
-          [
-            'columns',
-            'column',
-            'section',
-            'repeat',
-            'show',
-            'blockquote',
-          ].includes(node.type.name)
-        ) {
-          return '';
-        }
-=======
   const {
     variables,
     blocks,
     variableTriggerCharacter,
     extensions = [],
   } = props;
->>>>>>> d5423ccf
 
   const defaultExtensions = [
     MailyKit,
     SlashCommandExtension.configure({
       suggestion: getSlashCommandSuggestions(blocks),
     }),
-<<<<<<< HEAD
-    LinkExtension.configure({
-      HTMLAttributes: {
-        target: '_blank',
-        rel: 'noopener noreferrer nofollow',
-        class: 'mly-no-underline',
-      },
-      openOnClick: false,
-    }),
-    ImageExtension,
-    LinkCardExtension,
-    Focus,
-    SectionExtension,
-    RepeatExtension,
-    Dropcursor.configure({
-      color: '#555',
-      width: 3,
-      class: 'ProseMirror-dropcursor',
-    }),
-    ButtonExtension,
-=======
->>>>>>> d5423ccf
     VariableExtension.configure({
       suggestion: getVariableSuggestions(variables, variableTriggerCharacter),
     }),
